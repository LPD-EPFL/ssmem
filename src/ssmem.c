--- conflicted
+++ resolved
@@ -5,10 +5,7 @@
  *
  */
 #include "ssmem.h"
-<<<<<<< HEAD
 #include <stdio.h>
-=======
->>>>>>> a2c9315c
 #include <stdlib.h>
 #include <malloc.h>
 #include <assert.h>
